--- conflicted
+++ resolved
@@ -1,16 +1,9 @@
 {
   "results": {
-<<<<<<< HEAD
-    "crash": 13127,
-    "fail": 9063,
-    "pass": 24546,
-    "skip": 65,
-=======
     "crash": 13104,
     "fail": 9059,
     "pass": 24565,
     "skip": 73,
->>>>>>> 6b644b76
     "timeout": 0,
     "unresolved": 0
   },
